import React, { PropTypes } from 'react';
import { combineReducers, createStore, compose, applyMiddleware } from 'redux';
import { Provider } from 'react-redux';
import { Router, IndexRoute, Route, Redirect, hashHistory } from 'react-router';
import { syncHistoryWithStore, routerMiddleware, routerReducer } from 'react-router-redux';
import { reducer as formReducer } from 'redux-form';
import createSagaMiddleware from 'redux-saga';
import { fork } from 'redux-saga/effects';
import withProps from 'recompose/withProps';

import adminReducer from './reducer';
import localeReducer from './reducer/locale';
import { crudSaga } from './sideEffect/saga';
import CrudRoute from './CrudRoute';
import DefaultLayout from './mui/layout/Layout';
import Menu from './mui/layout/Menu';
import Login from './mui/auth/Login';
import Logout from './mui/auth/Logout';
import TranslationProvider from './i18n/TranslationProvider';
import { AUTH_CHECK } from './auth';

const Admin = ({
    appLayout,
    authClient,
    children,
    customReducers = {},
    customSagas = [],
    customRoutes,
    dashboard,
    locale,
    messages = {},
    menu,
    restClient,
    theme,
    title = 'Admin on REST',
    loginPage,
    logoutButton,
    initialState,
}) => {
    const resources = React.Children.map(children, ({ props }) => props);
    const reducer = combineReducers({
        admin: adminReducer(resources),
        locale: localeReducer(locale),
        form: formReducer,
        routing: routerReducer,
        ...customReducers,
    });
    const saga = function* rootSaga() {
        yield [
            crudSaga(restClient),
            ...customSagas,
        ].map(fork);
    };
    const sagaMiddleware = createSagaMiddleware();
<<<<<<< HEAD
    const store = createStore(reducer, initialState, compose(
        applyMiddleware(routerMiddleware(hashHistory), sagaMiddleware),
=======
    const store = createStore(reducer, undefined, compose(
        applyMiddleware(sagaMiddleware, routerMiddleware(hashHistory)),
>>>>>>> 46701383
        window.devToolsExtension ? window.devToolsExtension() : f => f,
    ));
    sagaMiddleware.run(saga);

    const history = syncHistoryWithStore(hashHistory, store);
    const firstResource = resources[0].name;
    const onEnter = authClient ?
        params => (nextState, replace, callback) => authClient(AUTH_CHECK, params)
            .then(() => params && params.scrollToTop ? window.scrollTo(0, 0) : null)
            .catch(e => {
                replace({
                    pathname: (e && e.redirectTo) || '/login',
                    state: { nextPathname: nextState.location.pathname },
                })
            })
            .then(callback)
        :
        params => () => params && params.scrollToTop ? window.scrollTo(0, 0) : null;
    const LoginPage = withProps({ title, theme, authClient })(loginPage || Login);
    const LogoutButton = withProps({ authClient })(logoutButton || Logout);
    const MenuComponent = withProps({ authClient, logout: <LogoutButton />, resources, hasDashboard: !!dashboard })(menu || Menu);
    const Layout = withProps({
        authClient,
        logout: <LogoutButton />,
        menu: <MenuComponent />,
        title,
        theme,
    })(appLayout || DefaultLayout);

    return (
        <Provider store={store}>
            <TranslationProvider messages={messages}>
                <Router history={history}>
                    {dashboard ? undefined : <Redirect from="/" to={`/${firstResource}`} />}
                    <Route path="/login" component={LoginPage} />
                    <Route path="/" component={Layout} resources={resources}>
                        {customRoutes && customRoutes()}
                        {dashboard && <IndexRoute component={dashboard} onEnter={onEnter()} />}
                        {resources.map(resource =>
                            <CrudRoute
                                key={resource.name}
                                path={resource.name}
                                list={resource.list}
                                create={resource.create}
                                edit={resource.edit}
                                show={resource.show}
                                remove={resource.remove}
                                options={resource.options}
                                onEnter={onEnter}
                            />
                        )}
                    </Route>
                </Router>
            </TranslationProvider>
        </Provider>
    );
};

const componentPropType = PropTypes.oneOfType([PropTypes.func, PropTypes.string]);

Admin.propTypes = {
    appLayout: componentPropType,
    authClient: PropTypes.func,
    children: PropTypes.node,
    customSagas: PropTypes.array,
    customReducers: PropTypes.object,
    customRoutes: PropTypes.func,
    dashboard: componentPropType,
    loginPage: componentPropType,
    logoutButton: componentPropType,
    menu: componentPropType,
    restClient: PropTypes.func,
    theme: PropTypes.object,
    title: PropTypes.string,
    locale: PropTypes.string,
    messages: PropTypes.object,
    initialState: PropTypes.object,
};

export default Admin;<|MERGE_RESOLUTION|>--- conflicted
+++ resolved
@@ -52,13 +52,8 @@
         ].map(fork);
     };
     const sagaMiddleware = createSagaMiddleware();
-<<<<<<< HEAD
     const store = createStore(reducer, initialState, compose(
-        applyMiddleware(routerMiddleware(hashHistory), sagaMiddleware),
-=======
-    const store = createStore(reducer, undefined, compose(
         applyMiddleware(sagaMiddleware, routerMiddleware(hashHistory)),
->>>>>>> 46701383
         window.devToolsExtension ? window.devToolsExtension() : f => f,
     ));
     sagaMiddleware.run(saga);
